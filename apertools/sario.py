#! /usr/bin/env python
"""Author: Scott Staniewicz
Input/Output functions for loading/saving SAR data in binary formats
Email: scott.stanie@utexas.edu
"""

from __future__ import division, print_function
import datetime
import glob
import math
import json
import os
import re
import sys
import numpy as np
import warnings
warnings.filterwarnings("ignore", category=FutureWarning)
import h5py
import matplotlib.pyplot as plt
from PIL import Image
import sardem
import gdal
from osgeo import gdal_array, gdalconst

from apertools import utils
import apertools.parsers
from apertools.log import get_log
logger = get_log()

# 2to3 compat.
try:
    basestring
except NameError:
    basestring = str

FLOAT_32_LE = np.dtype('<f4')
COMPLEX_64_LE = np.dtype('<c8')

SENTINEL_EXTS = ['.geo', '.cc', '.int', '.amp', '.unw', '.unwflat']
UAVSAR_EXTS = [
    '.int',
    '.mlc',
    '.slc',
    '.amp',
    '.cor',
    '.grd',
    '.unw',
    '.int.grd',
    '.unw.grd',
    '.cor.grd',
    '.cc.grd',
    '.amp1.grd',
    '.amp2.grd',
    '.amp.grd',
]
ALOS_EXTS = ['.slc', '.cc', '.int', '.amp', '.unw', '.unwflat']  # TODO: check these
IMAGE_EXTS = ['.png', '.tif', '.tiff', '.jpg']

# Notes: .grd, .mlc can be either real or complex for UAVSAR,
# .amp files are real only for UAVSAR, complex for sentinel processing
# However, we label them as real here since we can tell .amp files
# are from sentinel if there exists .rsc files in the same dir
COMPLEX_EXTS = [
    '.int',
    '.slc',
    '.geo',
    '.cc',
    '.unw',
    '.unwflat',
    '.mlc',
    '.int.grd',
    '.unw.grd',
]
REAL_EXTS = [
    '.amp',
    '.cor',
    '.mlc',
    '.grd',
    '.cor.grd',
    '.amp1.grd',
    '.amp2.grd',
]  # NOTE: .cor might only be real for UAVSAR
# Note about UAVSAR Multi-look products:
# Will end with `_ML5X5.grd`, e.g., for 5x5 downsampled

BOOL_EXTS = ['.mask']
ELEVATION_EXTS = ['.dem', '.hgt']

# These file types are not simple complex matrices: see load_stacked_img for detail
# .unwflat are same as .unw, but with a linear ramp removed
STACKED_FILES = ['.cc', '.unw', '.unwflat', '.unw.grd', '.cc.grd']
# real or complex for these depends on the polarization
UAVSAR_POL_DEPENDENT = ['.grd', '.mlc']

BIL_FILES = STACKED_FILES  # Other name for storing binary interleaved by line
BIP_FILES = COMPLEX_EXTS

DATE_FMT = "%Y%m%d"

# Constants for dataset keys saved in .h5 files
MASK_FILENAME = "masks.h5"
INT_FILENAME = "int_stack.h5"
UNW_FILENAME = "unw_stack.h5"
CC_FILENAME = "cc_stack.h5"

# dataset names for general 3D stacks
STACK_DSET = "stack"
STACK_MEAN_DSET = "mean_stack"
STACK_FLAT_DSET = "deramped_stack"
STACK_FLAT_SHIFTED_DSET = "deramped_shifted_stack"

# Mask file datasets
GEO_MASK_DSET = "geo"
GEO_MASK_SUM_DSET = "geo_sum"
IGRAM_MASK_DSET = "igram"
IGRAM_MASK_SUM_DSET = "igram_sum"

DEM_RSC_DSET = "dem_rsc"

GEOLIST_DSET = "geo_dates"
INTLIST_DSET = "int_dates"


def load_file(filename,
              downsample=None,
              looks=None,
              rsc_file=None,
              rsc_data=None,
              ann_info=None,
              rows=None,
              cols=None,
              verbose=False,
              **kwargs):
    """Examines file type for real/complex and runs appropriate load

    Args:
        filename (str): path to the file to open
        rsc_file (str): path to a dem.rsc file (if Sentinel)
        rsc_data (str): preloaded dem.rsc file as a dict
        ann_info (dict): data parsed from annotation file (UAVSAR)
        rows (int): manually pass number of rows (overrides rsc/ann data)
        cols (int): manually pass number of cols (overrides rsc/ann data)
        downsample (int): rate at which to downsample the file
            None is equivalent to 1, no downsampling.
        looks (tuple[int, int]): downsample by taking looks
            None is equivalent to (1, 1), no downsampling.
        verbose (bool): print extra logging info while loading files

    Returns:
        ndarray: a 2D array of the data from a file

    Raises:
        ValueError: if sentinel files loaded without a .rsc file in same path
            to give the file width
    """
    if downsample:
        if (downsample < 1 or not isinstance(downsample, int)):
            raise ValueError("downsample must be a positive integer")
        looks = (downsample, downsample)
    elif looks:
        if any((r < 1 or not isinstance(r, int)) for r in looks):
            raise ValueError("looks values must be a positive integers")
    else:
        looks = (1, 1)

    ext = utils.get_file_ext(filename)
    # Pass through numpy files to np.load
    if ext == '.npy':
        return utils.take_looks(np.load(filename), *looks)

    if ext == '.geojson':
        with open(filename) as f:
            return json.load(f)

    # Elevation and rsc files can be immediately loaded without extra data
    if ext in ELEVATION_EXTS:
        return utils.take_looks(sardem.loading.load_elevation(filename), *looks)
    elif ext == '.rsc':
        return sardem.loading.load_dem_rsc(filename, **kwargs)
    elif ext == '.h5':
        with h5py.File(filename, "r") as f:
            if len(f.keys()) > 1:
                try:
                    return f[kwargs["dset"]][:]
                except KeyError:
                    print("sario.load for h5 requres `dset` kwarg")
                    raise
            else:
                return f[list(f)[0]][:]

    # Sentinel files should have .rsc file: check for dem.rsc, or elevation.rsc
    if rows is not None and cols is not None:
        rsc_data = {"rows": rows, "cols": cols, "width": cols, "height": rows}
    elif rsc_data is None and rsc_file:
        rsc_data = sardem.loading.load_dem_rsc(rsc_file)

    if ext in IMAGE_EXTS:
        return np.array(Image.open(filename).convert("L"))  # L for luminance == grayscale

    if ext in SENTINEL_EXTS or ext in BOOL_EXTS:
        rsc_file = rsc_file if rsc_file else find_rsc_file(filename, verbose=verbose)
        if rsc_file:
            rsc_data = sardem.loading.load_dem_rsc(rsc_file)

    if ext == '.grd':
        ext = _get_full_grd_ext(filename)

    # UAVSAR files have an annotation file for metadata
    if not ann_info and not rsc_data and ext in UAVSAR_EXTS:
        try:
            u = apertools.parsers.Uavsar(filename, verbose=verbose)
            ann_info = u.parse_ann_file()
        except ValueError:
            try:
                u = apertools.parsers.UavsarInt(filename, verbose=verbose)
                ann_info = u.parse_ann_file()
            except ValueError:
                print("Failed loading ann_info")
                pass

    if not ann_info and not rsc_data:
        raise ValueError("Need .rsc file or .ann file to load")

    if ext in BOOL_EXTS:
        return utils.take_looks(load_bool(filename, rsc_data=rsc_data, rows=rows, cols=cols),
                                *looks)
    elif ext in STACKED_FILES:
        stacked = load_stacked_img(filename,
                                   rsc_data=rsc_data,
                                   ann_info=ann_info,
                                   rows=rows,
                                   cols=cols,
                                   **kwargs)
        return stacked[..., ::downsample, ::downsample]
    # having rsc_data implies that this is not a UAVSAR file, so is complex
    elif rsc_data or is_complex(filename=filename, ext=ext):
        return utils.take_looks(
            load_complex(filename, ann_info=ann_info, rsc_data=rsc_data, rows=rows, cols=cols),
            *looks)
    else:
        return utils.take_looks(
            load_real(filename, ann_info=ann_info, rsc_data=rsc_data, rows=rows, cols=cols), *looks)


# Make a shorter alias for load_file
load = load_file


def _get_file_dtype(filename=None, ext=None):
    if ext is None:
        ext = utils.get_file_ext(filename)
    if ext in ELEVATION_EXTS:
        return np.int16
    elif ext in COMPLEX_EXTS:
        return np.complex64
    elif ext in REAL_EXTS:
        return np.float32
    else:
        raise NotImplementedError("Unknown file dtype for %s" % ext)


def _get_full_grd_ext(filename):
    if any(e in filename for e in ('.int', '.unw', '.cor', '.cc', '.amp1', '.amp2', '.amp')):
        ext = '.' + '.'.join(filename.split('.')[-2:])
        logger.info("Using %s for full grd extension" % ext)
        return ext
    else:
        return '.grd'


def find_files(directory, search_term):
    """Searches for files in `directory` using globbing on search_term

    Path to file is also included.
    Returns in names sorted order.

    Examples:
    >>> import shutil, tempfile
    >>> temp_dir = tempfile.mkdtemp()
    >>> open(os.path.join(temp_dir, "afakefile.txt"), "w").close()
    >>> print('afakefile.txt' in find_files(temp_dir, "*.txt")[0])
    True
    >>> shutil.rmtree(temp_dir)
    """
    return sorted(glob.glob(os.path.join(directory, search_term)))


def find_rsc_file(filename=None, directory=None, verbose=False):
    if filename:
        directory = os.path.split(os.path.abspath(filename))[0]
    # Should be just elevation.dem.rsc (for .geo folder) or dem.rsc (for igrams)
    possible_rscs = find_files(directory, '*.rsc')
    if verbose:
        logger.info("Searching %s for rsc files", directory)
        logger.info("Possible rsc files:")
        logger.info(possible_rscs)
    if len(possible_rscs) < 1:
        logger.info("No .rsc file found in %s", directory)
        return None
        # raise ValueError("{} needs a .rsc file with it for width info.".format(filename))
    elif len(possible_rscs) > 1:
        errmsg = "multiple .rsc files directory: {}".format(possible_rscs)
        if filename is None:
            raise ValueError(errmsg)

        fileonly = os.path.split(os.path.abspath(filename))[1]
        rscbases = [os.path.split(r)[1] for r in possible_rscs]
        if any(r.startswith(fileonly) for r in rscbases):  # Matching name
            possible_rscs = [r for r in rscbases if r.startswith(fileonly)]
        else:
            raise ValueError(errmsg)
    return utils.fullpath(possible_rscs[0])


def _get_file_rows_cols(rows=None, cols=None, ann_info=None, rsc_data=None):
    """Wrapper function to find file width for different satellite types"""
    if rows is not None and cols is not None:
        return rows, cols
    elif (not rsc_data and not ann_info) or (rsc_data and ann_info):
        raise ValueError("needs either ann_info or rsc_data (but not both) to find number of cols")
    elif rsc_data:
        return rsc_data['file_length'], rsc_data['width']
    elif ann_info:
        return ann_info['rows'], ann_info['cols']


def _assert_valid_size(data, cols):
    """Make sure the width of the image is valid for the data size

    Note that only width is considered- The number of rows is ignored
    """
    error_str = "Invalid number of cols (%s) for file size %s." % (cols, len(data))
    # math.modf returns (fractional remainder, integer remainder)
    assert math.modf(float(len(data)) / cols)[0] == 0, error_str


def load_real(filename, rows=None, cols=None, ann_info=None, rsc_data=None, dtype=FLOAT_32_LE):
    """Reads in real 4-byte per pixel files""

    Valid filetypes: See sario.REAL_EXTS

    Args:
        filename (str): path to the file to open
        rows (int): manually pass number of rows (overrides rsc/ann data)
        cols (int): manually pass number of cols (overrides rsc/ann data)
        rsc_data (dict): output from load_dem_rsc, gives width of file
        ann_info (dict): data parsed from UAVSAR annotation file

    Returns:
        ndarray: float32 values for the real 2D matrix

    """
    data = np.fromfile(filename, dtype)
    rows, cols = _get_file_rows_cols(rows=rows, cols=cols, ann_info=ann_info, rsc_data=rsc_data)
    _assert_valid_size(data, cols)
    return data.reshape([-1, cols])


def load_complex(filename, rows=None, cols=None, ann_info=None, rsc_data=None, dtype=FLOAT_32_LE):
    """Combines real and imaginary values from a filename to make complex image

    Valid filetypes: See sario.COMPLEX_EXTS

    Args:
        filename (str): path to the file to open
        rows (int): manually pass number of rows (overrides rsc/ann data)
        cols (int): manually pass number of cols (overrides rsc/ann data)
        rsc_data (dict): output from load_dem_rsc, gives width of file
        ann_info (dict): data parsed from UAVSAR annotation file

    Returns:
        ndarray: imaginary numbers of the combined floats (dtype('complex64'))
    """
    data = np.fromfile(filename, dtype)
    rows, cols = _get_file_rows_cols(rows=rows, cols=cols, ann_info=ann_info, rsc_data=rsc_data)
    _assert_valid_size(data, cols)

    real_data, imag_data = parse_complex_data(data, cols)
    return combine_real_imag(real_data, imag_data)


def load_bool(filename, rows=None, cols=None, ann_info=None, rsc_data=None, dtype=np.bool):
    """Load binary boolean image

    Args:
        filename (str): path to the file to open
        rows (int): manually pass number of rows (overrides rsc/ann data)
        cols (int): manually pass number of cols (overrides rsc/ann data)
        rsc_data (dict): output from load_dem_rsc, gives width of file
        ann_info (dict): data parsed from UAVSAR annotation file

    Returns:
        ndarray: imaginary numbers of the combined floats (dtype('complex64'))
    """
    data = np.fromfile(filename, dtype)
    rows, cols = _get_file_rows_cols(rows=rows, cols=cols, ann_info=ann_info, rsc_data=rsc_data)
    _assert_valid_size(data, cols)
    return data.reshape([-1, cols])


def load_stacked_img(filename,
                     rows=None,
                     cols=None,
                     rsc_data=None,
                     ann_info=None,
                     return_amp=False,
                     dtype=FLOAT_32_LE,
                     **kwargs):
    """Helper function to load .unw and .cor files

    Format is two stacked matrices:
        [[first], [second]] where the first "cols" number of floats
        are the first matrix, next "cols" are second, etc.
    For .unw height files, the first is amplitude, second is phase (unwrapped)
    For .cc correlation files, first is amp, second is correlation (0 to 1)

    Args:
        filename (str): path to the file to open
        rows (int): manually pass number of rows (overrides rsc/ann data)
        cols (int): manually pass number of cols (overrides rsc/ann data)
        rsc_data (dict): output from load_dem_rsc, gives width of file
        return_amp (bool): flag to request the amplitude data to be returned

    Returns:
        ndarray: dtype=float32, the second matrix (height, correlation, ...) parsed
        if return_amp == True, returns two ndarrays stacked along axis=0

    Example illustrating how strips of data alternate:
    reading unw (unwrapped phase) data

    data = np.fromfile('20141128_20150503.unw', '<f4')

    # The first section of data is amplitude data
    # The amplitude has a different, larger range of values
    amp = data[:cols]
    print(np.max(amp), np.min(amp))
    # Output: (27140.396, 118.341095)

    # The next part of the data is a line of phases:
    phase = data[cols:2*cols])
    print(np.max(phase), np.min(phase))
    # Output: (8.011558, -2.6779003)
    """
    data = np.fromfile(filename, dtype)
    rows, cols = _get_file_rows_cols(rows=rows, cols=cols, ann_info=ann_info, rsc_data=rsc_data)
    _assert_valid_size(data, cols)

    first = data.reshape((rows, 2 * cols))[:, :cols]
    second = data.reshape((rows, 2 * cols))[:, cols:]
    if return_amp:
        return np.stack((first, second), axis=0)
    else:
        return second


def is_complex(filename=None, ext=None):
    """Helper to determine if file data is real or complex

    Uses https://uavsar.jpl.nasa.gov/science/documents/polsar-format.html for UAVSAR
    Note: differences between 3 polarizations for .mlc files: half real, half complex
    """
    if ext is None:
        ext = utils.get_file_ext(filename)

    if ext not in COMPLEX_EXTS and ext not in REAL_EXTS:
        raise ValueError('Invalid filetype for load_file: %s\n '
                         'Allowed types: %s' % (ext, ' '.join(COMPLEX_EXTS + REAL_EXTS)))

    if ext in UAVSAR_POL_DEPENDENT:
        # Check if filename has one of the complex polarizations
        return any(pol in filename for pol in apertools.parsers.Uavsar.COMPLEX_POLS)
    else:
        return ext in COMPLEX_EXTS


def parse_complex_data(complex_data, cols):
    """Splits a 1-D array of real/imag bytes to 2 square arrays"""
    # double check if I ever need rows
    real_data = complex_data[::2].reshape([-1, cols])
    imag_data = complex_data[1::2].reshape([-1, cols])
    return real_data, imag_data


def combine_real_imag(real_data, imag_data):
    """Combines two float data arrays into one complex64 array"""
    return real_data + 1j * imag_data


def save(filename, data, normalize=True, cmap="gray", preview=False, vmax=None, vmin=None):
    """Save the numpy array in one of known formats

    Args:
        filename (str): Output path to save file in
        data (ndarray): matrix to save
        normalize (bool): scale array to [-1, 1]
        cmap (str, matplotlib.cmap): colormap (if output is png/jpg and will be plotted)
        preview (bool): for png/jpg, display the image before saving
    Returns:
        None

    Raises:
        NotImplementedError: if file extension of filename not a known ext
    """
    def _is_little_endian():
        """All UAVSAR data products save in little endian byte order"""
        return sys.byteorder == 'little'

    def _force_float32(arr):
        if np.issubdtype(arr.dtype, np.floating):
            return arr.astype(FLOAT_32_LE)
        elif np.issubdtype(arr.dtype, np.complexfloating):
            return arr.astype(COMPLEX_64_LE)
        else:
            return arr

    ext = utils.get_file_ext(filename)
    if ext == ".rsc":
        with open(filename, "w") as f:
            f.write(sardem.loading.format_dem_rsc(data))
        return
    if ext == '.grd':
        ext = _get_full_grd_ext(filename)
    if ext == '.png':  # TODO: or ext == '.jpg':
        # Normalize to be between 0 and 1
        if normalize:
            data = data / np.max(np.abs(data))
            vmin, vmax = -1, 1
        logger.info("previewing with (vmin, vmax) = (%s, %s)" % (vmin, vmax))
        # from PIL import Image
        # im = Image.fromarray(data)
        # im.save(filename)
        if preview:
            plt.imshow(data, cmap=cmap, vmin=vmin, vmax=vmax)
            plt.colorbar()
            plt.show(block=True)

        plt.imsave(filename, data, cmap=cmap, vmin=vmin, vmax=vmax, format=ext.strip('.'))

    elif ext in BOOL_EXTS:
        data.tofile(filename)
    elif (ext in COMPLEX_EXTS + REAL_EXTS + ELEVATION_EXTS) and (ext not in STACKED_FILES):
        # If machine order is big endian, need to byteswap (TODO: test on big-endian)
        # TODO: Do we need to do this at all??
        if not _is_little_endian():
            data.byteswap(inplace=True)

        _force_float32(data).tofile(filename)
    elif ext in STACKED_FILES:
        if data.ndim != 3:
            raise ValueError("Need 3D stack ([amp, data]) to save.")
        # first = data.reshape((rows, 2 * cols))[:, :cols]
        # second = data.reshape((rows, 2 * cols))[:, cols:]
        np.hstack((data[0], data[1])).astype(FLOAT_32_LE).tofile(filename)

    else:
        raise NotImplementedError("{} saving not implemented.".format(ext))


def save_hgt(filename, amp_data, height_data):
    save(filename, np.stack((amp_data, height_data), axis=0))


def load_stack(file_list=None, directory=None, file_ext=None, **kwargs):
    """Reads a set of images into a 3D ndarray

    Args:
        file_list (list[str]): list of file names to stack
        directory (str): alternative to file_name: path to a dir containing all files
            This will be loaded in ls-sorted order
        file_ext (str): If using `directory`, the ending type
            of files to read (e.g. '.unw')

    Returns:
        ndarray: 3D array of each file stacked
            1st dim is the index of the image: stack[0, :, :]
    """
    if file_list is None:
        if file_ext is None:
            raise ValueError("need file_ext if using `directory`")
        else:
            file_list = find_files(directory, "*" + file_ext)

    # Test load to get shape
    test = load(file_list[0], **kwargs)
    nrows, ncols = test.shape
    dtype = test.dtype
    out = np.empty((len(file_list), nrows, ncols), dtype=dtype)

    # Now lazily load the files and store in pre-allocated 3D array
    file_gen = (load(filename, **kwargs) for filename in file_list)
    for idx, img in enumerate(file_gen):
        out[idx] = img

    return out


def get_full_path(directory=None, filename=None, full_path=None):
    if full_path:
        directory, filename = os.path.split(os.path.abspath(full_path))
    else:
        full_path = os.path.join(directory, os.path.split(filename)[1])
    return directory, filename, full_path


def load_deformation(igram_path=".", filename='deformation.h5', full_path=None, n=None, dset=None):
    """Loads a stack of deformation images from igram_path

    if using the "deformation.npy" version, igram_path must also contain
    the "geolist.npy" file

    Args:
        igram_path (str): directory of .npy file
        filename (str): default='deformation.npy', a .npy file of a 3D ndarray
        n (int): only load the last `n` layers of the stack

    Returns:
        tuple[ndarray, ndarray]: geolist 1D array, deformation 3D array
    """
    igram_path, filename, full_path = get_full_path(igram_path, filename, full_path)

    if utils.get_file_ext(filename) == ".npy":
        return _load_deformation_npy(igram_path=igram_path,
                                     filename=filename,
                                     full_path=full_path,
                                     n=n)
    elif utils.get_file_ext(filename) in (".h5", "hdf5"):
        return _load_deformation_h5(igram_path=igram_path,
                                    filename=filename,
                                    full_path=full_path,
                                    n=n,
                                    dset=dset)
    else:
        raise ValueError("load_deformation only supported for .h5 or .npy")


def _load_deformation_h5(igram_path=None, filename=None, full_path=None, n=None, dset=None):
    igram_path, filename, full_path = get_full_path(igram_path, filename, full_path)
    try:
        with h5py.File(full_path, "r") as f:
            if dset is None:
                dset = list(f)[0]
            # TODO: get rid of these strings not as constants
            if n is not None and n > 1:
                deformation = f[dset][-n:]
            else:
                deformation = f[dset][:]
            # geolist attr will be is a list of strings: need them as datetimes

    except (IOError, OSError) as e:
        logger.error("Can't load %s in path %s: %s", filename, igram_path, e)
        return None, None
    try:
        geolist = load_geolist_from_h5(full_path, dset=dset)
    except Exception as e:
        logger.error("Can't load geolist from %s in path %s: %s", filename, igram_path, e)
        geolist = None

    return geolist, deformation


def _load_deformation_npy(igram_path=None, filename=None, full_path=None, n=None):
    igram_path, filename, full_path = get_full_path(igram_path, filename, full_path)

    try:
        deformation = np.load(os.path.join(igram_path, filename))
        if n is not None:
            deformation = deformation[-n:]
        # geolist is a list of datetimes: encoding must be bytes
        geolist = np.load(os.path.join(igram_path, 'geolist.npy'),
                          encoding='bytes',
                          allow_pickle=True)
    except (IOError, OSError):
        logger.error("%s or geolist.npy not found in path %s", filename, igram_path)
        return None, None

    return geolist, deformation


def load_geolist_from_h5(h5file, dset=None):
    with h5py.File(h5file, "r") as f:
        if dset is None:
            geolist_str = f[GEOLIST_DSET][()].astype(str)
        else:
            geolist_str = f[dset].attrs[GEOLIST_DSET][()].astype(str)

    return parse_geolist_strings(geolist_str)


def load_intlist_from_h5(h5file, dset=None):
    with h5py.File(h5file, "r") as f:
        date_pair_strs = f[INTLIST_DSET][:].astype(str)

    return parse_intlist_strings(date_pair_strs)


def parse_geolist_strings(geolist_str):
    return [_parse(g) for g in geolist_str]


def parse_intlist_strings(date_pairs):
    # If we passed filename YYYYmmdd_YYYYmmdd.int
    if isinstance(date_pairs, basestring):
        date_pairs = [date_pairs.strip('.int').split('_')[:2]]
    return [(_parse(early), _parse(late)) for early, late in date_pairs]


def _parse(datestr):
    return datetime.datetime.strptime(datestr, DATE_FMT).date()


def find_geos(directory=".", parse=True, filename=None):
    """Reads in the list of .geo files used, in time order

    Can also pass a filename containing .geo files as lines.

    Args:
        directory (str): path to the geolist file or directory
        parse (bool): output as parsed datetime tuples. False returns the filenames
        filename (string): name of a file with .geo filenames

    Returns:
        list[date]: the parse dates of each .geo used, in date order

    """
    if filename is not None:
        with open(filename) as f:
            geo_file_list = f.read().splitlines()
    else:
        geo_file_list = find_files(directory, "*.geo")

    if not parse:
        return geo_file_list

    # Stripped of path for parser
    geolist = [os.path.split(fname)[1] for fname in geo_file_list]
    if not geolist:
        return []
        # raise ValueError("No .geo files found in %s" % directory)

    if re.match(r'S1[AB]_\d{8}\.geo', geolist[0]):  # S1A_YYYYmmdd.geo
        return sorted([_parse(_strip_geoname(geo)) for geo in geolist])
    elif re.match(r'\d{8}', geolist[0]):  # YYYYmmdd , just a date string
        return sorted([_parse(geo) for geo in geolist])
    else:  # Full sentinel product name
        return sorted([apertools.parsers.Sentinel(geo).start_time.date() for geo in geolist])


def _strip_geoname(name):
    """Leaves just date from format S1A_YYYYmmdd.geo"""
    return name.replace('S1A_', '').replace('S1B_', '').replace('.geo', '')


def find_igrams(directory=".", parse=True, filename=None):
    """Reads the list of igrams to return dates of images as a tuple

    Args:
        directory (str): path to the igram directory
        parse (bool): output as parsed datetime tuples. False returns the filenames
        filename (string): name of a file with .geo filenames

    Returns:
        tuple(date, date) of (early, late) dates for all igrams (if parse=True)
            if parse=False: returns list[str], filenames of the igrams

    """
    if filename is not None:
        with open(filename) as f:
            igram_file_list = f.read().splitlines()
    else:
        igram_file_list = find_files(directory, "*.int")

    if parse:
        igram_fnames = [os.path.split(f)[1] for f in igram_file_list]
        date_pairs = [intname.strip('.int').split('_')[:2] for intname in igram_fnames]
        return parse_intlist_strings(date_pairs)
    else:
        return igram_file_list


def load_dem_from_h5(h5file=None, dset="dem_rsc"):
    with h5py.File(h5file, "r") as f:
        return json.loads(f[dset][()])


def save_dem_to_h5(h5file, dem_rsc, dset_name="dem_rsc", overwrite=True):
    if not check_dset(h5file, dset_name, overwrite):
        return

    with h5py.File(h5file, "a") as f:
        f[dset_name] = json.dumps(dem_rsc)


def save_geolist_to_h5(igram_path=None, out_file=None, overwrite=False, geo_date_list=None):
    if not check_dset(out_file, GEOLIST_DSET, overwrite):
        return

    if geo_date_list is None:
        geo_date_list, _ = load_geolist_intlist(igram_path, parse=True)

    logger.debug("Saving geo dates to %s / %s" % (out_file, GEOLIST_DSET))
    with h5py.File(out_file, "a") as f:
        # JSON gets messed from doing from julia to h5py for now
        # f[GEOLIST_DSET] = json.dumps(_geolist_to_str(geo_date_list))
        f[GEOLIST_DSET] = _geolist_to_str(geo_date_list)


def save_intlist_to_h5(igram_path=None, out_file=None, overwrite=False, int_date_list=None):
    if not check_dset(out_file, INTLIST_DSET, overwrite):
        return

    if int_date_list is None:
        _, int_date_list = load_geolist_intlist(igram_path)

    logger.info("Saving igram dates to %s / %s" % (out_file, INTLIST_DSET))
    with h5py.File(out_file, "a") as f:
        f[INTLIST_DSET] = _intlist_to_str(int_date_list)


def _geolist_to_str(geo_date_list):
    return np.array([d.strftime(DATE_FMT) for d in geo_date_list]).astype("S")


def _intlist_to_str(int_date_list):
    return np.array([(a.strftime(DATE_FMT), b.strftime(DATE_FMT))
                     for a, b in int_date_list]).astype("S")


def load_geolist_intlist(directory, geolist_ignore_file=None, parse=True):
    """Load the geo_date_list and int_date_list from a directory with igrams

    Assumes that the .geo files are one diretory up from the igrams
    """
    int_date_list = find_igrams(directory, parse=parse)
    geo_date_list = find_geos(utils.get_parent_dir(directory), parse=parse)

    if geolist_ignore_file is not None:
        ignore_filepath = os.path.join(directory, geolist_ignore_file)
        geo_date_list, int_date_list = ignore_geo_dates(geo_date_list,
                                                        int_date_list,
                                                        ignore_file=ignore_filepath,
                                                        parse=parse)
    return geo_date_list, int_date_list


def ignore_geo_dates(geo_date_list, int_date_list, ignore_file="geolist_missing.txt", parse=True):
    """Read extra file to ignore certain dates of interferograms"""
    ignore_geos = set(find_geos(ignore_file, parse=parse))
    logger.info("Ignoreing the following .geo dates:")
    logger.info(sorted(ignore_geos))
    valid_geos = [g for g in geo_date_list if g not in ignore_geos]
    valid_igrams = [i for i in int_date_list if i[0] not in ignore_geos and i[1] not in ignore_geos]
    return valid_geos, valid_igrams


def check_dset(h5file, dset_name, overwrite):
    """Returns false if the dataset exists and overwrite is False

    If overwrite is set to true, will delete the dataset to make
    sure a new one can be created
    """
    with h5py.File(h5file, "a") as f:
        if dset_name in f:
            logger.info("{dset} already exists in {file},".format(dset=dset_name, file=h5file))
            if overwrite:
                logger.info("Overwrite true: Deleting.")
                del f[dset_name]
            else:
                logger.info("Skipping.")
                return False

        return True


def load_mask(geo_date_list=None,
              perform_mask=True,
              deformation_filename=None,
              dset=None,
              mask_filename="masks.h5",
              directory=None):
    # TODO: Dedupe this from the insar one
    if not perform_mask:
        return np.ma.nomask

    if directory is not None:
        _, _, mask_full_path = get_full_path(directory=directory, filename=mask_filename)
    else:
        mask_full_path = mask_filename
    if not os.path.exists(mask_full_path):
        logger.warning("{} doesnt exist, not masking".format(mask_full_path))
        return np.ma.nomask

    # If they pass a deformation .h5 stack, get only the dates actually used
    # instead of all possible dates stored in the mask stack
    if deformation_filename is not None:
        if directory is not None:
            deformation_filename = os.path.join(directory, deformation_filename)
            geo_date_list = load_geolist_from_h5(deformation_filename, dset=dset)

    # Get the indices of the mask layers that were used in the deformation stack
    all_geo_dates = load_geolist_from_h5(mask_full_path)
    if geo_date_list is None:
        used_bool_arr = np.full(len(all_geo_dates), True)
    else:
        used_bool_arr = np.array([g in geo_date_list for g in all_geo_dates])

    with h5py.File(mask_full_path) as f:
        # Maks a single mask image for any pixel that has a mask
        # Note: not using GEO_MASK_SUM_DSET since we may be sub selecting layers
        geo_dset = f[GEO_MASK_DSET]
        with geo_dset.astype(bool):
            stack_mask = np.sum(geo_dset[used_bool_arr, :, :], axis=0) > 0
        return stack_mask


def load_single_mask(int_date_string=None,
                     date_pair=None,
                     mask_filename=MASK_FILENAME,
                     int_date_list=None):
    """Load one mask from the `mask_filename`

    Can either pass a tuple of Datetimes in date_pair, or a string like
    `20170101_20170104.int` or `20170101_20170303` to int_date_string
    """
    if int_date_list is None:
        int_date_list = load_intlist_from_h5(mask_filename)

    if int_date_string is not None:
        # If the pass string with ., only take first part
        date_str_pair = int_date_string.split('.')[0].split('_')
        date_pair = parse_intlist_strings([date_str_pair])[0]

    with h5py.File(mask_filename, "r") as f:
        idx = int_date_list.index(date_pair)
        dset = f[IGRAM_MASK_DSET]
        with dset.astype(bool):
            return dset[idx]


# ######### GDAL FUNCTIONS ##############


def save_as_vrt(filename=None,
                array=None,
                rows=None,
                cols=None,
                dtype=None,
                outfile=None,
                rsc_file=None,
                rsc_data=None,
                interleave=None,
                band=None,
                num_bands=None):
    """

    VRT options:
    SourceFilename: The name of the raw file containing the data for this band.
        The relativeToVRT attribute can be used to indicate if the
        SourceFilename is relative to the .vrt file (1) or not (0).
    ImageOffset: The offset in bytes to the beginning of the first pixel of
        data of this image band. Defaults to zero.
    PixelOffset: The offset in bytes from the beginning of one pixel and
        the next on the same line. In packed single band data this will be
        the size of the dataType in bytes.
    LineOffset: The offset in bytes from the beginning of one scanline of data
        and the next scanline of data. In packed single band data this will
        be PixelOffset * rasterXSize.

    Ref: https://gdal.org/drivers/raster/vrt.html#vrt-descriptions-for-raw-files
    """
    outfile = outfile or filename + ".vrt"
    if outfile is None:
        raise ValueError("Need outfile or filename to save")

    # Set geotransform (based on rsc data) and projection
    if rsc_data is None:
        if rsc_file is None:
            # rsc_file = rsc_file if rsc_file else find_rsc_file(filename)
            print("Warning: No .rsc file or data given")
            geotrans = None
        else:
            rsc_data = load(rsc_file)

    if array is not None:
        dtype = array.dtype
        rows, cols = array.shape[-2:]
    if rsc_data is not None:
        rows, cols = _get_file_rows_cols(rows=rows, cols=cols, rsc_data=rsc_data)
    if dtype is None:
        dtype = _get_file_dtype(filename)
    if cols is not None:
        bytes_per_pix = np.dtype(dtype).itemsize
        total_bytes = os.path.getsize(filename)
        rows = int(total_bytes / bytes_per_pix / cols)
        assert total_bytes == bytes_per_pix * rows * cols

    vrt_driver = gdal.GetDriverByName("VRT")

    # out_raster = vrt_driver.Create(outfile, xsize=cols, ysize=rows, bands=1, eType=gdal_dtype)
    out_raster = vrt_driver.Create(outfile, xsize=cols, ysize=rows, bands=0)

    if rsc_data is not None:
        geotrans = rsc_to_geotransform(rsc_data)
        out_raster.SetGeoTransform(geotrans)
    else:
        print("Warning: No GeoTransform could be made/set")

    srs = gdal.osr.SpatialReference()
    srs.SetWellKnownGeogCS("WGS84")
    out_raster.SetProjection(srs.ExportToWkt())

    if interleave is None or num_bands is None:
        interleave, num_bands = get_interleave(filename)
    if band is None:
        band = 2 if utils.get_file_ext(filename) in STACKED_FILES else 1

    image_offset, pixel_offset, line_offset = get_offsets(
        dtype,
        interleave,
        band,
        cols,
        rows,
        num_bands,
    )
    options = [
        'subClass=VRTRawRasterBand',
        'SourceFilename={}'.format(filename),
        'relativeToVRT=1',  # location of file: make it relative to the VRT file
        'ImageOffset={}'.format(image_offset),
        'PixelOffset={}'.format(pixel_offset),
        'LineOffset={}'.format(line_offset),
        # 'ByteOrder=LSB'
    ]
    gdal_dtype = numpy_to_gdal_type(dtype)
    # print("gdal dtype", gdal_dtype, dtype)
    out_raster.AddBand(gdal_dtype, options)
    out_raster = None  # Force write

    # if geotrans is not None:
    # create_derived_band(outfile, rows, cols, geotrans, func="log10")
    # create_derived_band(outfile, rows, cols, geotrans, func="phase")
    return


def create_derived_band(src_filename, outfile=None, src_dtype="CFloat32", desc=None, func="log10"):
    # For new outfile, only have one .vrt extension
    if outfile is None:
        outfile = "{}.{}.vrt".format(src_filename.replace(".vrt", ""), func)
    desc = desc or "{func} of {filename}".format(func=func, filename=src_filename)
    srs = gdal.osr.SpatialReference()
    srs.SetWellKnownGeogCS("WGS84")
    srs_string = srs.ExportToWkt()

    f_src = gdal.Open(src_filename)
    geotrans = f_src.GetGeoTransform()
    rows = f_src.RasterYSize
    cols = f_src.RasterXSize
    f_src = None

    derived_vrt_template = """<VRTDataset rasterXSize="{cols}" rasterYSize="{rows}">
  <SRS> {srs} </SRS>
  <GeoTransform> {geotrans} </GeoTransform>
  <VRTRasterBand dataType="Float32" band="1" subClass="VRTDerivedRasterBand">
    <Description> {desc} </Description>
    <SimpleSource>
      <SourceFilename relativeToVRT="1">{src_filename}</SourceFilename>
      <SourceBand>1</SourceBand>
    </SimpleSource>
    <PixelFunctionType>{func}</PixelFunctionType>
    <SourceTransferType>{src_dtype}</SourceTransferType>
    <NoDataValue>-inf</NoDataValue>
  </VRTRasterBand>
</VRTDataset>
""".format(
        src_filename=src_filename,
        geotrans=",".join((str(n) for n in geotrans)),
        srs=srs_string,
        rows=rows,
        cols=cols,
        desc=desc,
        func=func,
        src_dtype=src_dtype,
    )
    # colors=make_cmy_colortable())
    with open(outfile, "w") as f:
        f.write(derived_vrt_template)

    # Colors:
    # ds = gdal.Open(outfile)
    # colors = make_cmy_colortable()
    # band = ds.GetRasterBand(1)
    # band.SetRasterColorTable(colors)
    # band.SetRasterColorInterpretation(gdal.GCI_PaletteIndex)
    return


def get_interleave(filename):
    """Returns band interleave format, and number of bands"""
    ext = utils.get_file_ext(filename)
    if ext in BIL_FILES:
        interleave, num_bands = "BIL", 2
    # TODO: the .amp files are actually BIP with 2 bands...
    elif ext in BIP_FILES:
        interleave, num_bands = "BIP", 1
    else:
        raise ValueError("Unknown band interleave format (BIP/BIL) for {}".format(filename))
    return interleave, num_bands


def get_offsets(dtype, interleave, band, width, length, num_bands):
    """
    From ISCE Image.py:
    """
    bytes_per_pix = np.dtype(dtype).itemsize
    if interleave == "BIL":
        return (
            band * width * bytes_per_pix,  # ImageOFfset
            bytes_per_pix,  # PixelOffset
            num_bands * width * bytes_per_pix,  # LineOffset
        )
    elif interleave == "BIP":
        return (
            band * bytes_per_pix,
            num_bands * bytes_per_pix,
            num_bands * width * bytes_per_pix,
        )
    elif interleave == "BSQ":
        return (
            band * width * length * bytes_per_pix,
            bytes_per_pix,
            width * bytes_per_pix,
        )
    else:
        raise ValueError("Unknown interleave: %s" % interleave)


def rsc_to_geotransform(rsc_data):

    # See here for geotransform info
    # https://gdal.org/user/raster_data_model.html#affine-geotransform
    # NOTE: gdal standard is to reference pixel by top left corner,
    # while the SAR .rsc stuff wants center of pixel
    # Xgeo = GT(0) + Xpixel*GT(1) + Yline*GT(2)
    # Ygeo = GT(3) + Xpixel*GT(4) + Yline*GT(5)

    # So for us, this means we have
    # X0 = trans[0] + .5*trans[1] + (.5*trans[2])
    # Y0 = trans[3] + (.5*trans[4]) + .5*trans[5]
    # where trans[2], trans[4] are 0s for north-up rasters

    x_step = rsc_data["x_step"]
    y_step = rsc_data["y_step"]
    X0 = rsc_data["x_first"] - 0.5 * x_step
    Y0 = rsc_data["y_first"] - 0.5 * y_step
    return (X0, x_step, 0.0, Y0, 0.0, y_step)


def save_as_geotiff(outfile=None, array=None, rsc_data=None, nodata=0.0):
    """ Ref: https://gdal.org/tutorials/raster_api_tut.html#using-create"""

    rows, cols = array.shape
    if rsc_data is not None and (rows != rsc_data["file_length"] or cols != rsc_data["width"]):
        raise ValueError("rsc_data ({}, {}) does not match array shape: ({}, {})".format(
            (rsc_data["file_length"], rsc_data["width"], rows, cols)))

    driver = gdal.GetDriverByName('GTiff')

    gdal_dtype = numpy_to_gdal_type(array.dtype)
    out_raster = driver.Create(outfile, xsize=cols, ysize=rows, bands=1, eType=gdal_dtype)

    if rsc_data is not None:
        # Set geotransform (based on rsc data) and projection
        out_raster.SetGeoTransform(rsc_to_geotransform(rsc_data))
    srs = gdal.osr.SpatialReference()
    srs.SetWellKnownGeogCS("WGS84")
    out_raster.SetProjection(srs.ExportToWkt())

    band = out_raster.GetRasterBand(1)
    band.WriteArray(array)
    band.SetNoDataValue(nodata)
    band.FlushCache()
    band = None
    out_raster = None


def set_unit(filename, unit="cm"):
    go = gdal.Open(filename, gdalconst.GA_Update)
    b1 = go.GetRasterBand(1)
    b1.SetUnitType(unit)
    b1 = None
    go = None


def cmy_colors():
    # Default cyclic colormap from isce/mdx, provided by Piyush Agram, Jan 2020
    # generate the color list
    rgbs = np.zeros((256, 3), dtype=np.uint8)

    for kk in range(85):
        rgbs[kk, 0] = kk * 3
        rgbs[kk, 1] = 255 - kk * 3
        rgbs[kk, 2] = 255

    rgbs[85:170, 0] = rgbs[0:85, 2]
    rgbs[85:170, 1] = rgbs[0:85, 0]
    rgbs[85:170, 2] = rgbs[0:85, 1]

    rgbs[170:255, 0] = rgbs[0:85, 1]
    rgbs[170:255, 1] = rgbs[0:85, 2]
    rgbs[170:255, 2] = rgbs[0:85, 0]

    rgbs[255, 0] = 0
    rgbs[255, 1] = 255
    rgbs[255, 2] = 255

    rgbs = np.roll(rgbs, int(256 / 2 - 214), axis=0)  # shift green to the center
    rgbs = np.flipud(rgbs)  # flip up-down so that orange is in the later half (positive)
    return rgbs


def make_cmy_colortable():
    # create color table
    colors = gdal.ColorTable()

    rgbs = cmy_colors()
    rgbs = [rgbs[0], rgbs[42], rgbs[84], rgbs[126], rgbs[168], rgbs[200], rgbs[255]]
    vals = np.linspace(-np.pi, np.pi, len(rgbs))
    # set color for each value
    # out = "<ColorTable>\n"
    for (val, (r, g, b)) in zip(vals, rgbs):
        print(int(val))
        colors.SetColorEntry(int(val), (r, g, b))
        # out += '<Entry c1="{}" c2="{}" c3="{}" c4="255"/>\n'.format(r, g, b)

    # out += "</ColorTable>\n"
    return colors
    # return out


#     def memMap(self, mode='r', band=None):
#         if self.scheme.lower() == 'bil':
#             immap = np.memmap(self.filename, self.toNumpyDataType(), mode,
#                             shape=(self.coord2.coordSize , self.bands, self.coord1.coordSize))
#             if band is not None:
#                 immap = immap[:, band, :]
#         elif self.scheme.lower() == 'bip':
#             immap = np.memmap(self.filename, self.toNumpyDataType(), mode,
#                               shape=(self.coord2.coordSize, self.coord1.coordSize, self.bands))
#             if band is not None:
#                 immap = immap[:, :, band]
#         elif self.scheme.lower() == 'bsq':
#             immap = np.memmap(self.filename, self.toNumpyDataType(), mode,
#                         shape=(self.bands, self.coord2.coordSize, self.coord1.coordSize))
#             if band is not None:
#                 immap = immap[band, :, :]
#         return immap

<<<<<<< HEAD
# GDAL to numpy dtypes
bool_ = 'bool'
ubyte = uint8 = 'uint8'
sbyte = int8 = 'int8'
uint16 = 'uint16'
int16 = 'int16'
uint32 = 'uint32'
int32 = 'int32'
float32 = 'float32'
float64 = 'float64'
complex_ = 'complex'
complex64 = 'complex64'
complex128 = 'complex128'

# Not supported:
#  GDT_CInt16 = 8, GDT_CInt32 = 9, GDT_CFloat32 = 10, GDT_CFloat64 = 11

dtype_fwd = {
    0: None,  # GDT_Unknown
    1: ubyte,  # GDT_Byte
    2: uint16,  # GDT_UInt16
    3: int16,  # GDT_Int16
    4: uint32,  # GDT_UInt32
    5: int32,  # GDT_Int32
    6: float32,  # GDT_Float32
    7: float64,  # GDT_Float64
    8: complex_,  # GDT_CInt16
    9: complex_,  # GDT_CInt32
    10: complex64,  # GDT_CFloat32
    11: complex128
}  # GDT_CFloat64


def get_numpy_dtype(band):
    return dtype_fwd[band.DataType]
=======

def numpy_to_gdal_type(np_dtype):
    # Wrap in np.dtype in case string is passed
    return gdal_array.NumericTypeCodeToGDALTypeCode(np.dtype(np_dtype))


def gdal_to_numpy_type(gdal_dtype=None, band=None):
    if gdal_dtype is None:
        gdal_dtype = band.DataType
    return gdal_array.GDALTypeCodeToNumericTypeCode(gdal_dtype)
>>>>>>> 8c2b9371


def testt(fn):
    ds = gdal.Open(fn, 1)
    band = ds.GetRasterBand(1)

    # create color table
    colors = gdal.ColorTable()

    # set color for each value
    colors.SetColorEntry(1, (112, 153, 89))
    colors.SetColorEntry(2, (242, 238, 162))
    colors.SetColorEntry(3, (242, 206, 133))
    colors.SetColorEntry(4, (194, 140, 124))
    colors.SetColorEntry(5, (214, 193, 156))

    # set color table and color interpretation
    band.SetRasterColorTable(colors)
    band.SetRasterColorInterpretation(gdal.GCI_PaletteIndex)<|MERGE_RESOLUTION|>--- conflicted
+++ resolved
@@ -1254,43 +1254,6 @@
 #                 immap = immap[band, :, :]
 #         return immap
 
-<<<<<<< HEAD
-# GDAL to numpy dtypes
-bool_ = 'bool'
-ubyte = uint8 = 'uint8'
-sbyte = int8 = 'int8'
-uint16 = 'uint16'
-int16 = 'int16'
-uint32 = 'uint32'
-int32 = 'int32'
-float32 = 'float32'
-float64 = 'float64'
-complex_ = 'complex'
-complex64 = 'complex64'
-complex128 = 'complex128'
-
-# Not supported:
-#  GDT_CInt16 = 8, GDT_CInt32 = 9, GDT_CFloat32 = 10, GDT_CFloat64 = 11
-
-dtype_fwd = {
-    0: None,  # GDT_Unknown
-    1: ubyte,  # GDT_Byte
-    2: uint16,  # GDT_UInt16
-    3: int16,  # GDT_Int16
-    4: uint32,  # GDT_UInt32
-    5: int32,  # GDT_Int32
-    6: float32,  # GDT_Float32
-    7: float64,  # GDT_Float64
-    8: complex_,  # GDT_CInt16
-    9: complex_,  # GDT_CInt32
-    10: complex64,  # GDT_CFloat32
-    11: complex128
-}  # GDT_CFloat64
-
-
-def get_numpy_dtype(band):
-    return dtype_fwd[band.DataType]
-=======
 
 def numpy_to_gdal_type(np_dtype):
     # Wrap in np.dtype in case string is passed
@@ -1301,7 +1264,6 @@
     if gdal_dtype is None:
         gdal_dtype = band.DataType
     return gdal_array.GDALTypeCodeToNumericTypeCode(gdal_dtype)
->>>>>>> 8c2b9371
 
 
 def testt(fn):
